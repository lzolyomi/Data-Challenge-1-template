# Data-Challenge-1-template
This repository contains the template code for the TU/e course JBG040 Data Challenge 1

## Code structure
The sample code is structured into multiple files, based on their functionality. 
There are six `.py` files in total, each containing a different part of the code. 
<<<<<<< HEAD
=======
To be finished...

## GitHub setup instructions
1. Click the green "<> Code" button at the upper right corner of the repositiory.
2. Make sure that the tab "Local" is selected and click "Download ZIP".
3. Go to the GitHub homepage and create a new repository.
4. Make sure that the repository is set to **private** and give it the name JBG040-GroupXX, where XX is your group number.
5. Upload the extracted files from Data-Challenge-1-template-main.zip to your repository. Note that for the initial commit you should commit directly to the main branch
6. Invite your **group members, tutor and teachers** by going to Settings > Collaborators > Add people.
7. Open PyCharm and make sure that your GitHub account is linked.*
8. In the welcome screen of PyCharm, click "Get from VCs > GitHub" and select your repository and click on clone.
9. After the repository is cloned, you can now create a virtual environment using the requirements.txt.

*For information on how to install PyCharm and link Github to your PyCharm, we refer to the additional resources page on Canvas.


## Environment setup instructions
We recommend to set up a virtual Python environment to install all necessary packages. 
These packages are included in the `requirements.txt` file.
>>>>>>> ecef350f

- To download the data: run the `ImageDataset.py` file. The script will create a directory `/data/` and download the training and test data with corresponding labels to this directory. 
    - You will only have to run this script once usually, at the beginning of your project.

- To run the whole training/evaluation pipeline: run `main.py`. This script is prepared to:
    - Load your train and test data (Make sure its downloaded beforehand!)
    - Initializes the neural network as defined in the `Net.py` file.
    - Initialize loss functions and optimizers. If you want to change the loss function/optimizer, do it here.
    - define number of training epochs and batch size
    - Check and enable GPU acceleration for training.
    - Train the neural network and perform evaluation on test set at the end of each epoch.
<<<<<<< HEAD
    - Finally, save your trained model's weights so that you can reload them.


## Environment setup instructions
We recommend to set up a virtual Python environment to install all necessary packages. 
These packages are included in the `requirements.txt` file.


## GitHub setup instructions
1. Click the green "<> Code" button at the upper right corner of the repositiory.
2. Make sure that the tab "Local" is selected and click "Download ZIP".
3. Go to the GitHub homepage and create a new repository.
4. Make sure that the repository is set to **private** and give it the name JBG040-GroupXX, where XX is your group number.
5. Upload the extracted files from Data-Challenge-1-template-main.zip to your repository. Note that for the initial commit you should commit directly to the main branch
6. Invite your groupmembers by going to Settings > Collaborators > Add people.
7. Open PyCharm and make sure that your GitHub account is linked*
8. Click "Get from VCs > GitHub" and select your repository and click on clone.
9. After the repository is cloned, you can now create a virtual environment using the requirements.txt.
=======
    - Finally, save your trained model's weights so that you can reload them.
>>>>>>> ecef350f
<|MERGE_RESOLUTION|>--- conflicted
+++ resolved
@@ -4,8 +4,6 @@
 ## Code structure
 The sample code is structured into multiple files, based on their functionality. 
 There are six `.py` files in total, each containing a different part of the code. 
-<<<<<<< HEAD
-=======
 To be finished...
 
 ## GitHub setup instructions
@@ -25,7 +23,6 @@
 ## Environment setup instructions
 We recommend to set up a virtual Python environment to install all necessary packages. 
 These packages are included in the `requirements.txt` file.
->>>>>>> ecef350f
 
 - To download the data: run the `ImageDataset.py` file. The script will create a directory `/data/` and download the training and test data with corresponding labels to this directory. 
     - You will only have to run this script once usually, at the beginning of your project.
@@ -37,13 +34,7 @@
     - define number of training epochs and batch size
     - Check and enable GPU acceleration for training.
     - Train the neural network and perform evaluation on test set at the end of each epoch.
-<<<<<<< HEAD
     - Finally, save your trained model's weights so that you can reload them.
-
-
-## Environment setup instructions
-We recommend to set up a virtual Python environment to install all necessary packages. 
-These packages are included in the `requirements.txt` file.
 
 
 ## GitHub setup instructions
@@ -56,6 +47,3 @@
 7. Open PyCharm and make sure that your GitHub account is linked*
 8. Click "Get from VCs > GitHub" and select your repository and click on clone.
 9. After the repository is cloned, you can now create a virtual environment using the requirements.txt.
-=======
-    - Finally, save your trained model's weights so that you can reload them.
->>>>>>> ecef350f
